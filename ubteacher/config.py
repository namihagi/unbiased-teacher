--- conflicted
+++ resolved
@@ -62,11 +62,7 @@
     _C.SEMISUPNET.IOU_FILTERING = "thresholding"
     _C.SEMISUPNET.IOU_THRESHOLD = 0.5
     _C.SEMISUPNET.CALC_PSEUDO_LOC_LOSS = False
-<<<<<<< HEAD
     _C.SEMISUPNET.CALC_PSEUDO_IOU_LOSS = True
     _C.SEMISUPNET.TEACHER_REFINE_STEP = ()
-=======
-    _C.SEMISUPNET.TEACHER_REFINE_STEP = ()
     _C.SEMISUPNET.EVAL_PSEUDO_LABEL = False
-    _C.SEMISUPNET.EVAL_CKPT_ITERATION = None
->>>>>>> de4a1c47
+    _C.SEMISUPNET.EVAL_CKPT_ITERATION = None